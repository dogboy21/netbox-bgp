--- conflicted
+++ resolved
@@ -4,13 +4,8 @@
 from netaddr.core import AddrFormatError
 from extras.filters import TagFilter
 
-<<<<<<< HEAD
-from .models import Community, BGPSession, RoutingPolicy, BGPPeerGroup
+from .models import Community, BGPSession, RoutingPolicy, BGPPeerGroup, PrefixList
 from ipam.models import IPAddress, ASN
-=======
-from .models import ASN, Community, BGPSession, RoutingPolicy, BGPPeerGroup, PrefixList
-from ipam.models import IPAddress
->>>>>>> c67f125e
 from dcim.models import Device
 
 
