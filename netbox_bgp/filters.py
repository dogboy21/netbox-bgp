--- conflicted
+++ resolved
@@ -175,9 +175,6 @@
         return queryset.filter(qs_filter)
 
 
-<<<<<<< HEAD
-class BGPPeerGroupFilterSet(NetBoxModelFilterSet):
-=======
 class RoutingPolicyRuleFilterSet(django_filters.FilterSet):
     q = django_filters.CharFilter(
         method='search',
@@ -205,7 +202,6 @@
 
 
 class BGPPeerGroupFilterSet(django_filters.FilterSet):
->>>>>>> 83300dc6
     q = django_filters.CharFilter(
         method='search',
         label='Search',
