
from django.db.models import Q
from django.contrib import messages
from django.shortcuts import get_object_or_404, redirect, render, reverse
from django.utils.text import slugify

from netbox.views import generic
from ipam.models import RIR
from ipam.models import ASN as CoreASN

<<<<<<< HEAD
from .filters import (
    CommunityFilterSet, BGPSessionFilterSet,
    RoutingPolicyFilterSet, BGPPeerGroupFilterSet
)
from .models import Community, BGPSession, RoutingPolicy, BGPPeerGroup, RoutingPolicyRule
from .tables import (
    CommunityTable, BGPSessionTable, RoutingPolicyTable, BGPPeerGroupTable, RoutingPolicyRuleTable
)
from .forms import (
    CommunityForm, CommunityFilterForm, CommunityBulkEditForm, BGPSessionForm,
    BGPSessionFilterForm, BGPSessionAddForm, RoutingPolicyFilterForm,
    RoutingPolicyForm, BGPPeerGroupFilterForm, BGPPeerGroupForm, RoutingPolicyRuleForm
=======
from .models import (
    ASN, Community, BGPSession, RoutingPolicy,
    BGPPeerGroup, RoutingPolicyRule, PrefixList,
    PrefixListRule
>>>>>>> c67f125e
)

from . import forms, tables, filters


# ASN


<<<<<<< HEAD
=======
class ASNListView(generic.ObjectListView):
    queryset = ASN.objects.all()
    filterset = filters.ASNFilterSet
    filterset_form = forms.ASNFilterForm
    table = tables.ASNTable
    action_buttons = ('add',)
    template_name = 'netbox_bgp/asn_list.html'


class ASNView(generic.ObjectView):
    queryset = ASN.objects.all()
    template_name = 'netbox_bgp/asn.html'

    def get_extra_context(self, request, instance):
        sess = BGPSession.objects.filter(remote_as=instance) | BGPSession.objects.filter(local_as=instance)
        sess_table = tables.BGPSessionTable(sess)
        return {
            'related_session_table': sess_table
        }


class ASNEditView(generic.ObjectEditView):
    queryset = ASN.objects.all()
    form = forms.ASNForm


class ASNBulkDeleteView(generic.BulkDeleteView):
    queryset = ASN.objects.all()
    table = tables.ASNTable


class ASNBulkEditView(generic.BulkEditView):
    queryset = ASN.objects.all()
    filterset = filters.ASNFilterSet
    table = tables.ASNTable
    form = forms.ASNBulkEditForm


class ASNDeleteView(generic.ObjectDeleteView):
    queryset = ASN.objects.all()


class ASNMigrateView(generic.BulkDeleteView):
    asn_to_rir = {
        (64496, 64511): 'RFC5398',
        (64512, 65534): 'RFC6996',
        (65536, 65551): 'RFC5398',
        (4200000000, 4294967294): 'RFC6996',
    }
    queryset = ASN.objects.all()
    table = tables.ASNTable
    template_name = 'netbox_bgp/asn_migrate.html'

    def post(self, request, **kwargs):
        model = self.queryset.model

        if request.POST.get('_all'):
            qs = model.objects.all()
            if self.filterset is not None:
                qs = self.filterset(request.GET, qs).qs
            pk_list = qs.only('pk').values_list('pk', flat=True)
        else:
            pk_list = [int(pk) for pk in request.POST.getlist('pk')]

        form_cls = self.get_form()

        if '_confirm' in request.POST:
            form = form_cls(request.POST)
            if form.is_valid():

                # Delete objects
                queryset = self.queryset.filter(pk__in=pk_list)
                deleted_count = queryset.count()
                for asn in queryset:
                    rir_name = 'Default'
                    # get rir name
                    for k, v in self.asn_to_rir.items():
                        if asn.number >= k[0] and asn.number <= k[1]:
                            rir_name = v
                            break
                    rir, _ = RIR.objects.get_or_create(name=rir_name, slug=slugify(rir_name))
                    try:
                        new_asn, new_asn_created = CoreASN.objects.get_or_create(
                            asn=asn.number,
                            description=asn.description,
                            tenant=asn.tenant,
                            rir=rir,
                            custom_field_data=asn.custom_field_data
                        )
                        if new_asn_created:
                            # update tags
                            new_asn.tags.set(asn.tags.all())
                            new_asn.save()
                        else:
                            deleted_count -= 1
                    except Exception:
                        deleted_count -= 1

                msg = f"Migrated {deleted_count} {model._meta.verbose_name_plural}"
                messages.success(request, msg)
                return redirect(reverse('ipam:asn_list'))

        else:
            form = form_cls(initial={
                'pk': pk_list,
                'return_url': self.get_return_url(request),
            })

        # Retrieve objects being deleted
        table = self.table(self.queryset.filter(pk__in=pk_list), orderable=False)
        if not table.rows:
            messages.warning(request, "No {} were selected for migration.".format(model._meta.verbose_name_plural))
            return redirect(self.get_return_url(request))

        return render(request, self.template_name, {
            'form': form,
            'obj_type_plural': model._meta.verbose_name_plural,
            'table': table,
            'return_url': self.get_return_url(request),
        })

# Community


>>>>>>> c67f125e
class CommunityListView(generic.ObjectListView):
    queryset = Community.objects.all()
    filterset = filters.CommunityFilterSet
    filterset_form = forms.CommunityFilterForm
    table = tables.CommunityTable
    action_buttons = ('add',)


class CommunityView(generic.ObjectView):
    queryset = Community.objects.all()
    template_name = 'netbox_bgp/community.html'


class CommunityEditView(generic.ObjectEditView):
    queryset = Community.objects.all()
    form = forms.CommunityForm


class CommunityBulkDeleteView(generic.BulkDeleteView):
    queryset = Community.objects.all()
    table = tables.CommunityTable


class CommunityBulkEditView(generic.BulkEditView):
    queryset = Community.objects.all()
    filterset = filters.CommunityFilterSet
    table = tables.CommunityTable
    form = forms.CommunityBulkEditForm


class CommunityDeleteView(generic.ObjectDeleteView):
    queryset = Community.objects.all()
    default_return_url = 'plugins:netbox_bgp:community_list'


# Session


class BGPSessionListView(generic.ObjectListView):
    queryset = BGPSession.objects.all()
    filterset = filters.BGPSessionFilterSet
    filterset_form = forms.BGPSessionFilterForm
    table = tables.BGPSessionTable
    action_buttons = ('add',)
    template_name = 'netbox_bgp/bgpsession_list.html'


class BGPSessionEditView(generic.ObjectEditView):
    queryset = BGPSession.objects.all()
    form = forms.BGPSessionForm


class BGPSessionAddView(generic.ObjectEditView):
    queryset = BGPSession.objects.all()
    form = forms.BGPSessionAddForm


class BGPSessionBulkDeleteView(generic.BulkDeleteView):
    queryset = BGPSession.objects.all()
    table = tables.BGPSessionTable


class BGPSessionView(generic.ObjectView):
    queryset = BGPSession.objects.all()
    template_name = 'netbox_bgp/bgpsession.html'

    def get_extra_context(self, request, instance):
        if instance.peer_group:
            import_policies_qs = instance.import_policies.all() | instance.peer_group.import_policies.all()
            export_policies_qs = instance.export_policies.all() | instance.peer_group.export_policies.all()
        else:
            import_policies_qs = instance.import_policies.all()
            export_policies_qs = instance.export_policies.all()

        import_policies_table = tables.RoutingPolicyTable(
            import_policies_qs,
            orderable=False
        )
        export_policies_table = tables.RoutingPolicyTable(
            export_policies_qs,
            orderable=False
        )

        return {
            'import_policies_table': import_policies_table,
            'export_policies_table': export_policies_table
        }


class BGPSessionDeleteView(generic.ObjectDeleteView):
    queryset = BGPSession.objects.all()
    default_return_url = 'plugins:netbox_bgp:bgpsession_list'

# Routing Policy


class RoutingPolicyListView(generic.ObjectListView):
    queryset = RoutingPolicy.objects.all()
    filterset = filters.RoutingPolicyFilterSet
    filterset_form = forms.RoutingPolicyFilterForm
    table = tables.RoutingPolicyTable
    action_buttons = ('add',)


class RoutingPolicyEditView(generic.ObjectEditView):
    queryset = RoutingPolicy.objects.all()
    form = forms.RoutingPolicyForm


class RoutingPolicyBulkDeleteView(generic.BulkDeleteView):
    queryset = RoutingPolicy.objects.all()
    table = tables.RoutingPolicyTable


class RoutingPolicyView(generic.ObjectView):
    queryset = RoutingPolicy.objects.all()
    template_name = 'netbox_bgp/routingpolicy.html'

    def get_extra_context(self, request, instance):
        sess = BGPSession.objects.filter(
            Q(import_policies=instance)
            | Q(export_policies=instance)
            | Q(peer_group__in=instance.group_import_policies.all())
            | Q(peer_group__in=instance.group_export_policies.all())
        )
        sess = sess.distinct()
        sess_table = tables.BGPSessionTable(sess)
        rules = instance.rules.all()
        rules_table = tables.RoutingPolicyRuleTable(rules)
        return {
            'rules_table': rules_table,
            'related_session_table': sess_table
        }


class RoutingPolicyDeleteView(generic.ObjectDeleteView):
    queryset = RoutingPolicy.objects.all()
    default_return_url = 'plugins:netbox_bgp:routingpolicy_list'


# Peer Group


class BGPPeerGroupListView(generic.ObjectListView):
    queryset = BGPPeerGroup.objects.all()
    filterset = filters.BGPPeerGroupFilterSet
    filterset_form = forms.BGPPeerGroupFilterForm
    table = tables.BGPPeerGroupTable
    action_buttons = ('add',)


class BGPPeerGroupEditView(generic.ObjectEditView):
    queryset = BGPPeerGroup.objects.all()
    form = forms.BGPPeerGroupForm


class BGPPeerGroupBulkDeleteView(generic.BulkDeleteView):
    queryset = BGPPeerGroup.objects.all()
    table = tables.BGPPeerGroupTable


class BGPPeerGroupView(generic.ObjectView):
    queryset = BGPPeerGroup.objects.all()
    template_name = 'netbox_bgp/bgppeergroup.html'

    def get_extra_context(self, request, instance):
        import_policies_table = tables.RoutingPolicyTable(
            instance.import_policies.all(),
            orderable=False
        )
        export_policies_table = tables.RoutingPolicyTable(
            instance.export_policies.all(),
            orderable=False
        )

        sess = BGPSession.objects.filter(peer_group=instance)
        sess = sess.distinct()
        sess_table = tables.BGPSessionTable(sess)
        return {
            'import_policies_table': import_policies_table,
            'export_policies_table': export_policies_table,
            'related_session_table': sess_table
        }


class BGPPeerGroupDeleteView(generic.ObjectDeleteView):
    queryset = BGPPeerGroup.objects.all()
    default_return_url = 'plugins:netbox_bgp:bgppeergroup_list'


# Routing Policy Rule


class RoutingPolicyRuleEditView(generic.ObjectEditView):
    queryset = RoutingPolicyRule.objects.all()
    form = forms.RoutingPolicyRuleForm


class RoutingPolicyRuleDeleteView(generic.ObjectDeleteView):
    queryset = RoutingPolicyRule.objects.all()
    default_return_url = 'plugins:netbox_bgp:routingpolicyrule_list'


class RoutingPolicyRuleView(generic.ObjectView):
    queryset = RoutingPolicyRule.objects.all()
    template_name = 'netbox_bgp/routingpolicyrule.html'

    def get_extra_context(self, request, instance):
        if request.GET.get('format') in ['json', 'yaml']:
            format = request.GET.get('format')
            if request.user.is_authenticated:
                request.user.config.set('data_format', format, commit=True)
        elif request.user.is_authenticated:
            format = request.user.config.get('data_format', 'json')
        else:
            format = 'json'

        return {
            'format': format,
        }


class RoutingPolicyRuleListView(generic.ObjectListView):
    queryset = RoutingPolicyRule.objects.all()
    # filterset = RoutingPolicyRuleFilterSet
    # filterset_form = RoutingPolicyRuleFilterForm
    table = tables.RoutingPolicyRuleTable
    action_buttons = ('add',)


# Prefix List


class PrefixListListView(generic.ObjectListView):
    queryset = PrefixList.objects.all()
    filterset = filters.PrefixListFilterSet
    filterset_form = forms.PrefixListFilterForm
    table = tables.PrefixListTable
    action_buttons = ('add',)


class PrefixListEditView(generic.ObjectEditView):
    queryset = PrefixList.objects.all()
    form = forms.PrefixListForm


class PrefixListBulkDeleteView(generic.BulkDeleteView):
    queryset = PrefixList.objects.all()
    table = tables.PrefixListTable


class PrefixListView(generic.ObjectView):
    queryset = PrefixList.objects.all()
    template_name = 'netbox_bgp/prefixlist.html'

    def get_extra_context(self, request, instance):
        rprules = instance.plrules.all()
        rprules_table = tables.RoutingPolicyRuleTable(rprules)
        rules = instance.prefrules.all()
        rules_table = tables.PrefixListRuleTable(rules)
        return {
            'rules_table': rules_table,
            'rprules_table': rprules_table
        }


class PrefixListDeleteView(generic.ObjectDeleteView):
    queryset = PrefixList.objects.all()
    default_return_url = 'plugins:netbox_bgp:prefixlist_list'


# Prefix List Rule


class PrefixListRuleListView(generic.ObjectListView):
    queryset = PrefixListRule.objects.all()
    # filterset = RoutingPolicyRuleFilterSet
    # filterset_form = RoutingPolicyRuleFilterForm
    table = tables.PrefixListRuleTable
    action_buttons = ('add',)


class PrefixListRuleEditView(generic.ObjectEditView):
    queryset = PrefixListRule.objects.all()
    form = forms.PrefixListRuleForm


class PrefixListRuleBulkDeleteView(generic.BulkDeleteView):
    queryset = PrefixListRule.objects.all()
    table = tables.PrefixListRuleTable


class PrefixListRuleDeleteView(generic.ObjectDeleteView):
    queryset = PrefixListRule.objects.all()
    default_return_url = 'plugins:netbox_bgp:prefixlistrule_list'


class PrefixListRuleView(generic.ObjectView):
    queryset = PrefixListRule.objects.all()
    template_name = 'netbox_bgp/prefixlistrule.html'<|MERGE_RESOLUTION|>--- conflicted
+++ resolved
@@ -5,163 +5,17 @@
 from django.utils.text import slugify
 
 from netbox.views import generic
-from ipam.models import RIR
-from ipam.models import ASN as CoreASN
-
-<<<<<<< HEAD
-from .filters import (
-    CommunityFilterSet, BGPSessionFilterSet,
-    RoutingPolicyFilterSet, BGPPeerGroupFilterSet
-)
-from .models import Community, BGPSession, RoutingPolicy, BGPPeerGroup, RoutingPolicyRule
-from .tables import (
-    CommunityTable, BGPSessionTable, RoutingPolicyTable, BGPPeerGroupTable, RoutingPolicyRuleTable
-)
-from .forms import (
-    CommunityForm, CommunityFilterForm, CommunityBulkEditForm, BGPSessionForm,
-    BGPSessionFilterForm, BGPSessionAddForm, RoutingPolicyFilterForm,
-    RoutingPolicyForm, BGPPeerGroupFilterForm, BGPPeerGroupForm, RoutingPolicyRuleForm
-=======
+from ipam.models import ASN
+
 from .models import (
-    ASN, Community, BGPSession, RoutingPolicy,
+    Community, BGPSession, RoutingPolicy,
     BGPPeerGroup, RoutingPolicyRule, PrefixList,
     PrefixListRule
->>>>>>> c67f125e
 )
 
 from . import forms, tables, filters
 
 
-# ASN
-
-
-<<<<<<< HEAD
-=======
-class ASNListView(generic.ObjectListView):
-    queryset = ASN.objects.all()
-    filterset = filters.ASNFilterSet
-    filterset_form = forms.ASNFilterForm
-    table = tables.ASNTable
-    action_buttons = ('add',)
-    template_name = 'netbox_bgp/asn_list.html'
-
-
-class ASNView(generic.ObjectView):
-    queryset = ASN.objects.all()
-    template_name = 'netbox_bgp/asn.html'
-
-    def get_extra_context(self, request, instance):
-        sess = BGPSession.objects.filter(remote_as=instance) | BGPSession.objects.filter(local_as=instance)
-        sess_table = tables.BGPSessionTable(sess)
-        return {
-            'related_session_table': sess_table
-        }
-
-
-class ASNEditView(generic.ObjectEditView):
-    queryset = ASN.objects.all()
-    form = forms.ASNForm
-
-
-class ASNBulkDeleteView(generic.BulkDeleteView):
-    queryset = ASN.objects.all()
-    table = tables.ASNTable
-
-
-class ASNBulkEditView(generic.BulkEditView):
-    queryset = ASN.objects.all()
-    filterset = filters.ASNFilterSet
-    table = tables.ASNTable
-    form = forms.ASNBulkEditForm
-
-
-class ASNDeleteView(generic.ObjectDeleteView):
-    queryset = ASN.objects.all()
-
-
-class ASNMigrateView(generic.BulkDeleteView):
-    asn_to_rir = {
-        (64496, 64511): 'RFC5398',
-        (64512, 65534): 'RFC6996',
-        (65536, 65551): 'RFC5398',
-        (4200000000, 4294967294): 'RFC6996',
-    }
-    queryset = ASN.objects.all()
-    table = tables.ASNTable
-    template_name = 'netbox_bgp/asn_migrate.html'
-
-    def post(self, request, **kwargs):
-        model = self.queryset.model
-
-        if request.POST.get('_all'):
-            qs = model.objects.all()
-            if self.filterset is not None:
-                qs = self.filterset(request.GET, qs).qs
-            pk_list = qs.only('pk').values_list('pk', flat=True)
-        else:
-            pk_list = [int(pk) for pk in request.POST.getlist('pk')]
-
-        form_cls = self.get_form()
-
-        if '_confirm' in request.POST:
-            form = form_cls(request.POST)
-            if form.is_valid():
-
-                # Delete objects
-                queryset = self.queryset.filter(pk__in=pk_list)
-                deleted_count = queryset.count()
-                for asn in queryset:
-                    rir_name = 'Default'
-                    # get rir name
-                    for k, v in self.asn_to_rir.items():
-                        if asn.number >= k[0] and asn.number <= k[1]:
-                            rir_name = v
-                            break
-                    rir, _ = RIR.objects.get_or_create(name=rir_name, slug=slugify(rir_name))
-                    try:
-                        new_asn, new_asn_created = CoreASN.objects.get_or_create(
-                            asn=asn.number,
-                            description=asn.description,
-                            tenant=asn.tenant,
-                            rir=rir,
-                            custom_field_data=asn.custom_field_data
-                        )
-                        if new_asn_created:
-                            # update tags
-                            new_asn.tags.set(asn.tags.all())
-                            new_asn.save()
-                        else:
-                            deleted_count -= 1
-                    except Exception:
-                        deleted_count -= 1
-
-                msg = f"Migrated {deleted_count} {model._meta.verbose_name_plural}"
-                messages.success(request, msg)
-                return redirect(reverse('ipam:asn_list'))
-
-        else:
-            form = form_cls(initial={
-                'pk': pk_list,
-                'return_url': self.get_return_url(request),
-            })
-
-        # Retrieve objects being deleted
-        table = self.table(self.queryset.filter(pk__in=pk_list), orderable=False)
-        if not table.rows:
-            messages.warning(request, "No {} were selected for migration.".format(model._meta.verbose_name_plural))
-            return redirect(self.get_return_url(request))
-
-        return render(request, self.template_name, {
-            'form': form,
-            'obj_type_plural': model._meta.verbose_name_plural,
-            'table': table,
-            'return_url': self.get_return_url(request),
-        })
-
-# Community
-
-
->>>>>>> c67f125e
 class CommunityListView(generic.ObjectListView):
     queryset = Community.objects.all()
     filterset = filters.CommunityFilterSet
@@ -206,7 +60,6 @@
     filterset_form = forms.BGPSessionFilterForm
     table = tables.BGPSessionTable
     action_buttons = ('add',)
-    template_name = 'netbox_bgp/bgpsession_list.html'
 
 
 class BGPSessionEditView(generic.ObjectEditView):
