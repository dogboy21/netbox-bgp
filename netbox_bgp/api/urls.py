--- conflicted
+++ resolved
@@ -1,13 +1,9 @@
 from rest_framework import routers
 
-<<<<<<< HEAD
-from .views import BGPSessionViewSet, RoutingPolicyViewSet, BGPPeerGroupViewSet, CommunityViewSet
-=======
 from .views import (
-    ASNViewSet, BGPSessionViewSet, RoutingPolicyViewSet, BGPPeerGroupViewSet,
-    CommunityViewSet, PrefixListViewSet
+    BGPSessionViewSet, RoutingPolicyViewSet, BGPPeerGroupViewSet, CommunityViewSet,
+    PrefixListViewSet
 )
->>>>>>> c67f125e
 
 router = routers.DefaultRouter()
 router.register('session', BGPSessionViewSet, 'session')
