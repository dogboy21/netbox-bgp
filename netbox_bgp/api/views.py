--- conflicted
+++ resolved
@@ -1,23 +1,13 @@
 from rest_framework.viewsets import ModelViewSet
 
 from .serializers import (
-<<<<<<< HEAD
     BGPSessionSerializer, RoutingPolicySerializer, BGPPeerGroupSerializer,
-    CommunitySerializer
+    CommunitySerializer, PrefixListSerializer
 )
-from netbox_bgp.models import BGPSession, RoutingPolicy, BGPPeerGroup, Community
+from netbox_bgp.models import BGPSession, RoutingPolicy, BGPPeerGroup, Community, PrefixList
 from netbox_bgp.filters import (
     BGPSessionFilterSet, RoutingPolicyFilterSet, BGPPeerGroupFilterSet,
-    CommunityFilterSet
-=======
-    ASNSerializer, BGPSessionSerializer, RoutingPolicySerializer, BGPPeerGroupSerializer,
-    CommunitySerializer, PrefixListSerializer
-)
-from netbox_bgp.models import ASN, BGPSession, RoutingPolicy, BGPPeerGroup, Community, PrefixList
-from netbox_bgp.filters import (
-    ASNFilterSet, BGPSessionFilterSet, RoutingPolicyFilterSet, BGPPeerGroupFilterSet,
     CommunityFilterSet, PrefixListFilterSet
->>>>>>> c67f125e
 )
 
 
